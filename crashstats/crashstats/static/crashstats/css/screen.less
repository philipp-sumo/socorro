--- conflicted
+++ resolved
@@ -1639,18 +1639,6 @@
     }
 }
 /* truncated frames */
-<<<<<<< HEAD
-table.data-table tbody tr.truncated-frame {
-    background-color: #FFC266;
-}
-table.data-table tbody tr.truncated-frame a {
-    color: #333;
-}
-/* Flat products listing page at /products */
-.products_list {
-    li {
-        line-height: 200%;
-=======
 table.data-table {
     tbody {
         tr.truncated-frame {
@@ -1659,6 +1647,11 @@
                 color: #333;
             }
         }
->>>>>>> ae30fa4f
+    }
+}
+/* Flat products listing page at /products */
+.products_list {
+    li {
+        line-height: 200%;
     }
 }